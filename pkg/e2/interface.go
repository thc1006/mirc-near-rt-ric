package e2

import (
<<<<<<< HEAD
	"github.com/hctsai1006/near-rt-ric/pkg/e2/asn1"
	"github.com/hctsai1006/near-rt-ric/pkg/e2/e2common"
)

// E2Interface defines the interface for the O-RAN E2 interface.
// It provides methods for managing E2 connections, handling E2AP procedures,
// and interacting with E2 nodes.
type E2Interface interface {
	Start() error
	Stop() error
	HandleE2Setup(request *asn1.E2SetupRequest) (*asn1.E2SetupResponse, error)
	Subscribe(request *asn1.RICSubscription) (*asn1.RICSubscriptionResponse, error)
	ProcessIndication(indication *asn1.RICIndicationIEs) error
	GetStatus() map[string]interface{}
	GetOperationalNodes() []*e2common.E2Node
=======
	"context"
	"fmt"
	"sync"
	"time"

	"github.com/google/uuid"
	"github.com/hctsai1006/near-rt-ric/internal/config"
	"github.com/hctsai1006/near-rt-ric/pkg/common/logging"
	"github.com/hctsai1006/near-rt-ric/pkg/common/monitoring"
	"github.com/sirupsen/logrus"
)

// E2Interface represents the main E2 interface implementation
// Complies with O-RAN.WG3.E2AP-v03.00 specification
type E2Interface struct {
	config  *config.E2Config
	logger  *logrus.Logger
	metrics *monitoring.MetricsCollector

	// Core components
	sctpServer        *SCTPServer
	nodeManager       *NodeManager
	subscriptionManager *SubscriptionManager
	workerPool        *WorkerPool
	codec             *ASN1Codec

	// Control and synchronization
	ctx      context.Context
	cancel   context.CancelFunc
	wg       sync.WaitGroup
	running  bool
	mutex    sync.RWMutex

	// Event handlers
	eventHandlers []E2InterfaceEventHandler
}

// E2InterfaceEventHandler defines interface for E2 interface events
type E2InterfaceEventHandler interface {
	OnE2InterfaceStarted()
	OnE2InterfaceStopped()
	OnNodeConnected(node *E2Node)
	OnNodeDisconnected(node *E2Node)
	OnSubscriptionCreated(subscription *RICSubscription)
	OnSubscriptionDeleted(subscription *RICSubscription)
	OnError(err error)
}

// NewE2Interface creates a new E2 interface instance
func NewE2Interface(cfg *config.E2Config, logger *logrus.Logger, metrics *monitoring.MetricsCollector) (*E2Interface, error) {
	ctx, cancel := context.WithCancel(context.Background())

	e2 := &E2Interface{
		config:  cfg,
		logger:  logger.WithField("component", "e2-interface"),
		metrics: metrics,
		ctx:     ctx,
		cancel:  cancel,
	}

	// Initialize ASN.1 codec
	codecConfig := &config.ASN1Config{
		Strict:           true,
		ValidateOnDecode: true,
	}
	e2.codec = NewASN1Codec(codecConfig, logger)

	// Initialize SCTP server
	sctpConfig := &SCTPConfig{
		ListenAddress:     cfg.SCTP.ListenAddress,
		Port:              cfg.SCTP.Port,
		MaxConnections:    cfg.SCTP.MaxConnections,
		ConnectionTimeout: time.Duration(cfg.SCTP.ConnectionTimeout) * time.Second,
		HeartbeatInterval: time.Duration(cfg.SCTP.HeartbeatInterval) * time.Second,
		BufferSize:        cfg.SCTP.BufferSize,
		SCTP:              cfg.SCTP,
		Streams:           cfg.SCTP.Streams,
		MaxAttempts:       cfg.SCTP.MaxAttempts,
		RTOInitial:        time.Duration(cfg.SCTP.RTOInitial) * time.Millisecond,
		RTOMin:            time.Duration(cfg.SCTP.RTOMin) * time.Millisecond,
		RTOMax:            time.Duration(cfg.SCTP.RTOMax) * time.Millisecond,
	}

	var err error
	e2.sctpServer, err = NewSCTPServer(sctpConfig, logger)
	if err != nil {
		cancel()
		return nil, fmt.Errorf("failed to create SCTP server: %w", err)
	}

	// Initialize node manager
	e2.nodeManager = NewNodeManager(cfg, logger, metrics, e2.codec)

	// Initialize subscription manager
	e2.subscriptionManager = NewSubscriptionManager(cfg, logger, metrics, e2.codec)

	// Initialize worker pool
	e2.workerPool = NewWorkerPool(cfg, logger, metrics)
	e2.workerPool.SetMessageHandler(e2)

	// Set up SCTP server event handlers
	e2.sctpServer.SetMessageHandler(e2.handleSCTPMessage)
	e2.sctpServer.SetConnectionHandler(e2.handleConnectionEvent)

	// Set up node manager event handlers
	e2.nodeManager.AddEventHandler(e2)

	// Set up subscription manager event handlers
	e2.subscriptionManager.AddEventHandler(e2)

	e2.logger.Info("E2 interface initialized successfully")
	return e2, nil
}

// Start starts the E2 interface
func (e2 *E2Interface) Start(ctx context.Context) error {
	e2.mutex.Lock()
	defer e2.mutex.Unlock()

	if e2.running {
		return fmt.Errorf("E2 interface is already running")
	}

	e2.logger.WithFields(logrus.Fields{
		"sctp_address": fmt.Sprintf("%s:%d", e2.config.SCTP.ListenAddress, e2.config.SCTP.Port),
		"max_nodes":    e2.config.SCTP.MaxConnections,
	}).Info("Starting O-RAN E2 interface")

	// Start worker pool first
	if err := e2.workerPool.Start(ctx); err != nil {
		return fmt.Errorf("failed to start worker pool: %w", err)
	}

	// Start node manager
	if err := e2.nodeManager.Start(ctx); err != nil {
		e2.workerPool.Stop(ctx)
		return fmt.Errorf("failed to start node manager: %w", err)
	}

	// Start subscription manager
	if err := e2.subscriptionManager.Start(ctx); err != nil {
		e2.nodeManager.Stop(ctx)
		e2.workerPool.Stop(ctx)
		return fmt.Errorf("failed to start subscription manager: %w", err)
	}

	// Start SCTP server last
	if err := e2.sctpServer.Start(ctx); err != nil {
		e2.subscriptionManager.Stop(ctx)
		e2.nodeManager.Stop(ctx)
		e2.workerPool.Stop(ctx)
		return fmt.Errorf("failed to start SCTP server: %w", err)
	}

	e2.running = true
	e2.logger.Info("O-RAN E2 interface started successfully")

	// Send event
	for _, handler := range e2.eventHandlers {
		go handler.OnE2InterfaceStarted()
	}

	return nil
}

// Stop stops the E2 interface gracefully
func (e2 *E2Interface) Stop(ctx context.Context) error {
	e2.mutex.Lock()
	defer e2.mutex.Unlock()

	if !e2.running {
		return nil
	}

	e2.logger.Info("Stopping O-RAN E2 interface")

	// Stop components in reverse order
	if err := e2.sctpServer.Stop(ctx); err != nil {
		e2.logger.WithError(err).Error("Error stopping SCTP server")
	}

	if err := e2.subscriptionManager.Stop(ctx); err != nil {
		e2.logger.WithError(err).Error("Error stopping subscription manager")
	}

	if err := e2.nodeManager.Stop(ctx); err != nil {
		e2.logger.WithError(err).Error("Error stopping node manager")
	}

	if err := e2.workerPool.Stop(ctx); err != nil {
		e2.logger.WithError(err).Error("Error stopping worker pool")
	}

	// Cancel context
	e2.cancel()

	e2.running = false
	e2.logger.Info("O-RAN E2 interface stopped successfully")

	// Send event
	for _, handler := range e2.eventHandlers {
		go handler.OnE2InterfaceStopped()
	}

	return nil
}

// MessageHandler interface implementation

// HandleE2SetupRequest handles E2 Setup Request messages
func (e2 *E2Interface) HandleE2SetupRequest(connectionID, nodeID string, req *E2SetupRequest) (*E2SetupResponse, error) {
	e2.logger.WithFields(logrus.Fields{
		"connection_id":  connectionID,
		"transaction_id": req.TransactionID,
		"ran_functions":  len(req.RANFunctions),
	}).Info("Processing E2 Setup Request")

	// Process setup request through node manager
	if err := e2.nodeManager.HandleE2SetupRequest(connectionID, req); err != nil {
		return nil, fmt.Errorf("node manager failed to handle setup request: %w", err)
	}

	// Register connection with node ID mapping in SCTP server
	node, err := e2.nodeManager.GetNodeByConnectionID(connectionID)
	if err != nil {
		return nil, fmt.Errorf("failed to get node after setup: %w", err)
	}

	if err := e2.sctpServer.RegisterNodeConnection(connectionID, node.NodeID); err != nil {
		return nil, fmt.Errorf("failed to register node connection: %w", err)
	}

	// Create setup response
	response := &E2SetupResponse{
		TransactionID: req.TransactionID,
		GlobalRICID: GlobalRICID{
			PLMNIdentity: []byte{0x02, 0xF8, 0x39},
			RICIdentity:  []byte{0x01, 0x02, 0x03, 0x04},
		},
	}

	// Add accepted/rejected RAN functions
	for _, function := range req.RANFunctions {
		if function.RANFunctionID >= 0 && len(function.RANFunctionDefinition) > 0 {
			response.RANFunctionsAccepted = append(response.RANFunctionsAccepted, RANFunctionAccepted{
				RANFunctionID:       function.RANFunctionID,
				RANFunctionRevision: function.RANFunctionRevision,
			})
		} else {
			response.RANFunctionsRejected = append(response.RANFunctionsRejected, RANFunctionRejected{
				RANFunctionID: function.RANFunctionID,
				Cause: Cause{
					RIC: &function.RANFunctionID,
				},
			})
		}
	}

	return response, nil
}

// HandleE2SetupResponse handles E2 Setup Response messages  
func (e2 *E2Interface) HandleE2SetupResponse(connectionID, nodeID string, resp *E2SetupResponse) error {
	return nil // E2 Setup Response typically sent by RIC, not received
}

// HandleE2SetupFailure handles E2 Setup Failure messages
func (e2 *E2Interface) HandleE2SetupFailure(connectionID, nodeID string, failure *E2SetupFailure) error {
	return nil // Handle setup failure - typically disconnect the node
}

// HandleRICSubscriptionRequest handles RIC Subscription Request messages
func (e2 *E2Interface) HandleRICSubscriptionRequest(connectionID, nodeID string, req *RICSubscriptionRequest) (*RICSubscriptionResponse, error) {
	subscription, err := e2.subscriptionManager.CreateSubscription(nodeID, req)
	if err != nil {
		return nil, fmt.Errorf("failed to create subscription: %w", err)
	}

	response := &RICSubscriptionResponse{
		RICRequestID:  req.RICRequestID,
		RANFunctionID: req.RANFunctionID,
	}

	// For now, admit all actions
	for _, action := range req.RICSubscriptionDetails.RICActions {
		response.RICActionAdmitted = append(response.RICActionAdmitted, RICActionAdmitted{
			RICActionID: action.RICActionID,
		})
	}

	e2.logger.WithField("subscription_id", subscription.SubscriptionID).Info("RIC Subscription Request processed")
	return response, nil
}

// HandleRICSubscriptionResponse handles RIC Subscription Response messages
func (e2 *E2Interface) HandleRICSubscriptionResponse(connectionID, nodeID string, resp *RICSubscriptionResponse) error {
	return e2.subscriptionManager.ProcessSubscriptionResponse(nodeID, resp)
}

// HandleRICSubscriptionFailure handles RIC Subscription Failure messages
func (e2 *E2Interface) HandleRICSubscriptionFailure(connectionID, nodeID string, failure *RICSubscriptionFailure) error {
	return e2.subscriptionManager.ProcessSubscriptionFailure(nodeID, failure)
}

// HandleRICSubscriptionDeleteRequest handles RIC Subscription Delete Request messages
func (e2 *E2Interface) HandleRICSubscriptionDeleteRequest(connectionID, nodeID string, req *RICSubscriptionDeleteRequest) (*RICSubscriptionDeleteResponse, error) {
	response := &RICSubscriptionDeleteResponse{
		RICRequestID:  req.RICRequestID,
		RANFunctionID: req.RANFunctionID,
	}
	return response, nil
}

// HandleRICSubscriptionDeleteResponse handles RIC Subscription Delete Response messages
func (e2 *E2Interface) HandleRICSubscriptionDeleteResponse(connectionID, nodeID string, resp *RICSubscriptionDeleteResponse) error {
	return e2.subscriptionManager.ProcessSubscriptionDeleteResponse(nodeID, resp)
}

// HandleRICIndication handles RIC Indication messages
func (e2 *E2Interface) HandleRICIndication(connectionID, nodeID string, indication *RICIndication) error {
	return e2.subscriptionManager.ProcessIndicationMessage(nodeID, indication)
}

// HandleRICControlRequest handles RIC Control Request messages
func (e2 *E2Interface) HandleRICControlRequest(connectionID, nodeID string, req *RICControlRequest) (*RICControlAck, error) {
	ack := &RICControlAck{
		RICRequestID:  req.RICRequestID,
		RANFunctionID: req.RANFunctionID,
	}
	if req.RICCallProcessID != nil {
		ack.RICCallProcessID = req.RICCallProcessID
	}
	return ack, nil
}

// HandleRICControlAck handles RIC Control Acknowledge messages
func (e2 *E2Interface) HandleRICControlAck(connectionID, nodeID string, ack *RICControlAck) error {
	return nil
}

// HandleRICControlFailure handles RIC Control Failure messages
func (e2 *E2Interface) HandleRICControlFailure(connectionID, nodeID string, failure *RICControlFailure) error {
	return nil
}

// NodeEventHandler interface implementation
func (e2 *E2Interface) OnNodeConnected(node *E2Node) {
	for _, handler := range e2.eventHandlers {
		go handler.OnNodeConnected(node)
	}
}

func (e2 *E2Interface) OnNodeDisconnected(node *E2Node) {
	for _, handler := range e2.eventHandlers {
		go handler.OnNodeDisconnected(node)
	}
}

func (e2 *E2Interface) OnNodeSetupCompleted(node *E2Node) {}
func (e2 *E2Interface) OnNodeSetupFailed(node *E2Node, reason string) {}
func (e2 *E2Interface) OnNodeError(node *E2Node, err error) {
	for _, handler := range e2.eventHandlers {
		go handler.OnError(err)
	}
}

// SubscriptionEventHandler interface implementation
func (e2 *E2Interface) OnSubscriptionCreated(subscription *RICSubscription) {
	for _, handler := range e2.eventHandlers {
		go handler.OnSubscriptionCreated(subscription)
	}
}

func (e2 *E2Interface) OnSubscriptionUpdated(subscription *RICSubscription) {}

func (e2 *E2Interface) OnSubscriptionDeleted(subscription *RICSubscription) {
	for _, handler := range e2.eventHandlers {
		go handler.OnSubscriptionDeleted(subscription)
	}
}

func (e2 *E2Interface) OnSubscriptionExpired(subscription *RICSubscription) {}
func (e2 *E2Interface) OnSubscriptionError(subscription *RICSubscription, err error) {}

// handleSCTPMessage handles incoming SCTP messages
func (e2 *E2Interface) handleSCTPMessage(connectionID, nodeID string, data []byte) {
	start := time.Now()

	// Determine message type
	messageType, err := e2.codec.GetMessageType(data)
	if err != nil {
		e2.logger.WithError(err).Error("Failed to determine message type")
		return
	}

	// Create E2 message for processing
	msg := &E2Message{
		MessageID:     uuid.New().String(),
		ConnectionID:  connectionID,
		NodeID:        nodeID,
		Data:          data,
		MessageType:   messageType,
		Timestamp:     time.Now(),
		Status:        "received",
		Size:          len(data),
	}

	// Update node activity
	if nodeID != "" {
		e2.nodeManager.UpdateNodeActivity(nodeID)
	}

	// Submit to worker pool for processing
	if err := e2.workerPool.SubmitMessage(msg); err != nil {
		e2.logger.WithError(err).Error("Failed to submit message to worker pool")
		e2.metrics.E2Metrics.MessagesTotal.WithLabelValues(nodeID, messageType.String(), "inbound", "failed").Inc()
		return
	}

	// Record metrics
	latency := time.Since(start)
	e2.metrics.RecordE2Message(nodeID, messageType.String(), "inbound", "success", len(data), latency)
}

// handleConnectionEvent handles SCTP connection events
func (e2 *E2Interface) handleConnectionEvent(event *ConnectionEvent) {
	switch event.Type {
	case ConnectionEstablished:
		node, err := e2.nodeManager.RegisterNode(event.ConnectionID, event.RemoteAddr)
		if err != nil {
			e2.logger.WithError(err).Error("Failed to register new node")
			return
		}
		e2.logger.WithField("node_id", node.NodeID).Info("New E2 node connected")

	case ConnectionClosed:
		if event.NodeID != "" {
			e2.subscriptionManager.CleanupNodeSubscriptions(event.NodeID)
			e2.nodeManager.UnregisterNode(event.NodeID)
			e2.logger.WithField("node_id", event.NodeID).Info("E2 node disconnected")
		}
	}
}

// Public interface methods

// IsRunning returns whether the E2 interface is running
func (e2 *E2Interface) IsRunning() bool {
	e2.mutex.RLock()
	defer e2.mutex.RUnlock()
	return e2.running
}

// AddEventHandler adds an event handler
func (e2 *E2Interface) AddEventHandler(handler E2InterfaceEventHandler) {
	e2.eventHandlers = append(e2.eventHandlers, handler)
}

// GetStats returns E2 interface statistics
func (e2 *E2Interface) GetStats() map[string]interface{} {
	return map[string]interface{}{
		"sctp_stats":        e2.sctpServer.GetStats(),
		"worker_pool_stats": e2.workerPool.GetStats(),
		"total_nodes":       len(e2.nodeManager.GetAllNodes()),
		"total_subscriptions": len(e2.subscriptionManager.GetAllSubscriptions()),
		"running":           e2.IsRunning(),
	}
}

// HealthCheck performs a health check of the E2 interface
func (e2 *E2Interface) HealthCheck() error {
	if !e2.IsRunning() {
		return fmt.Errorf("E2 interface is not running")
	}
	return e2.sctpServer.HealthCheck()
}

// GetNodes returns all connected E2 nodes
func (e2 *E2Interface) GetNodes() []*E2Node {
	return e2.nodeManager.GetAllNodes()
}

// GetNode returns a specific E2 node by ID
func (e2 *E2Interface) GetNode(nodeID string) (*E2Node, error) {
	return e2.nodeManager.GetNode(nodeID)
}

// GetSubscriptions returns all active subscriptions
func (e2 *E2Interface) GetSubscriptions() []*RICSubscription {
	return e2.subscriptionManager.GetAllSubscriptions()
}

// GetSubscriptionsByNode returns subscriptions for a specific node
func (e2 *E2Interface) GetSubscriptionsByNode(nodeID string) []*RICSubscription {
	return e2.subscriptionManager.GetSubscriptionsByNode(nodeID)
>>>>>>> 0fa872f4
}<|MERGE_RESOLUTION|>--- conflicted
+++ resolved
@@ -1,23 +1,6 @@
 package e2
 
 import (
-<<<<<<< HEAD
-	"github.com/hctsai1006/near-rt-ric/pkg/e2/asn1"
-	"github.com/hctsai1006/near-rt-ric/pkg/e2/e2common"
-)
-
-// E2Interface defines the interface for the O-RAN E2 interface.
-// It provides methods for managing E2 connections, handling E2AP procedures,
-// and interacting with E2 nodes.
-type E2Interface interface {
-	Start() error
-	Stop() error
-	HandleE2Setup(request *asn1.E2SetupRequest) (*asn1.E2SetupResponse, error)
-	Subscribe(request *asn1.RICSubscription) (*asn1.RICSubscriptionResponse, error)
-	ProcessIndication(indication *asn1.RICIndicationIEs) error
-	GetStatus() map[string]interface{}
-	GetOperationalNodes() []*e2common.E2Node
-=======
 	"context"
 	"fmt"
 	"sync"
@@ -513,5 +496,4 @@
 // GetSubscriptionsByNode returns subscriptions for a specific node
 func (e2 *E2Interface) GetSubscriptionsByNode(nodeID string) []*RICSubscription {
 	return e2.subscriptionManager.GetSubscriptionsByNode(nodeID)
->>>>>>> 0fa872f4
 }